name: CI

on:
  workflow_call:
    inputs:
      id:
        description: 'ID'
        required: true
        type: string
      runner:
        description: 'GitHub runner'
        required: true
        type: string
      container:
        description: 'Docker container'
        required: false
        type: string
        default: ''
      verset:
        description: 'Dependency version set'
        required: false
        type: string
        default: 'latest'
      matrix:
        description: 'Iguana job matrix'
        required: true
        type: string

concurrency:
  group: ${{ github.workflow }}-${{ github.head_ref || github.run_id }}
  cancel-in-progress: true

defaults:
  run:
    shell: bash

env:
  hipo_fork: gavalian/hipo
  hipo_ref: 4.1.0
  # test options
  num_events: 1000
  verbose_test: 'false' # only set this to 'true' if `meson test` fails and you need more output to investigate

jobs:

  # download test data
  #########################################################

  download_test_data:
    name: Download test data
    runs-on: ubuntu-latest # no need to run this job on other runners
    outputs:
      key: ${{ steps.key.outputs.key }}
    steps:
      - name: key # unique for ${{ inputs.id }}, to avoid cache collisions
        id: key
        run: echo key=test_data---${{ inputs.id }}---$(date +%Y-week%U) >> $GITHUB_OUTPUT
      - uses: actions/cache@v4
        id: cache
        with:
          key: ${{ steps.key.outputs.key }}
          path: test_data.hipo
          lookup-only: true
      - name: install xrootd-client
        if: ${{ steps.cache.outputs.cache-hit != 'true' }}
        run: |
          sudo apt -y update
          sudo apt -y upgrade
          sudo apt -y install xrootd-client
      - name: download
        if: ${{ steps.cache.outputs.cache-hit != 'true' }}
        run: xrdcp xroot://sci-xrootd.jlab.org//osgpool/hallb/clas12/validation/recon/dst/validation_files.tar.zst ./
      - name: rename
        if: ${{ steps.cache.outputs.cache-hit != 'true' }}
        run: |
          tar xvf validation_files.tar.zst
          mv -v $(find validation_files -type f -name "*.hipo" | head -n1) test_data.hipo

  # dependencies
  #########################################################

  build_root:
    name: Build ROOT
    runs-on: ${{ inputs.runner }}
    container:
      image: ${{ inputs.container }}
    outputs:
      key: ${{ steps.key.outputs.key }}
      root_version: ${{ steps.key.outputs.root_version }}
    steps:
      ### define key
      - name: checkout iguana
        uses: actions/checkout@v4
        with:
          path: iguana_src
      - name: key
        id: key
        run: |
          [ "${{ inputs.verset }}" = "minver" ] && root_version=$(iguana_src/meson/minimum-version.sh root tag) || root_version='latest'
          echo root_version=$root_version >> $GITHUB_OUTPUT
          echo key=root---${{ inputs.id }}---${root_version}---$(date +%Y-week%U) >> $GITHUB_OUTPUT
      ### cache restore
      - uses: actions/cache/restore@v4
        id: cache
        with:
          key: ${{ steps.key.outputs.key }}
          path: root.tar.zst
          lookup-only: true
      ### download and build
      - name: install dependencies
        if: ${{ steps.cache.outputs.cache-hit != 'true' }}
        run: iguana_src/.github/install-dependency-packages.sh ${{ inputs.runner }} ${{ inputs.verset }}
      - name: download ROOT source code
        if: ${{ steps.cache.outputs.cache-hit != 'true' }}
        run: |
          iguana_src/.github/download-ROOT-source.rb ${{ steps.key.outputs.root_version }}
          tar xf $(ls -t *.gz | head -n1)
          ls -t
          mv -v $(ls -td root-* | head -n1) root_src
      - name: build ROOT
        if: ${{ steps.cache.outputs.cache-hit != 'true' }}
        run: |
          cmake -S root_src -B build -G Ninja --install-prefix $(pwd)/root -DCMAKE_CXX_STANDARD=17
          cmake --build build
          cmake --install build
          tar caf root{.tar.zst,}
      ### cache save
      - uses: actions/cache/save@v4
        if: ${{ steps.cache.outputs.cache-hit != 'true' }}
        id: cache_save
        with:
          key: ${{ steps.key.outputs.key }}
          path: root.tar.zst

  build_hipo:
    name: Build HIPO
    needs:
      - build_root # for dataframe support
    runs-on: ${{ inputs.runner }}
    container:
      image: ${{ inputs.container }}
    strategy:
      fail-fast: true
      matrix:
        root_dep:
          - noROOT # exclude dataframe lib, which depends on ROOT
          - withROOT
    outputs:
      key: ${{ steps.key.outputs.key }}
    steps:
      ### get ROOT
      - name: get ROOT build
        if: ${{ matrix.root_dep == 'withROOT' }}
        uses: actions/cache/restore@v4
        with:
          key: ${{ needs.build_root.outputs.key }}
          path: root.tar.zst
      - name: untar ROOT build
        if: ${{ matrix.root_dep == 'withROOT' }}
        run: ls *.tar.zst | xargs -I{} tar xvf {}
      ### define key
      - name: key
        id: key
        run: echo key=hipo---${{ inputs.id }}---${{ env.hipo_ref }}---$(date +%Y-week%U) >> $GITHUB_OUTPUT
      ### cache restore
      - uses: actions/cache/restore@v4
        id: cache
        with:
          key: ${{ steps.key.outputs.key }}---${{ matrix.root_dep }}
          path: hipo.tar.zst
          lookup-only: true
      ### build
      - name: checkout iguana for dependency installation script
        if: ${{ steps.cache.outputs.cache-hit != 'true' }}
        uses: actions/checkout@v4
        with:
          path: iguana_src
      - name: checkout hipo
        if: ${{ steps.cache.outputs.cache-hit != 'true' }}
        uses: actions/checkout@v4
        with:
          repository: ${{ env.hipo_fork }}
          ref: ${{ env.hipo_ref }}
          path: hipo_src
      - name: build
        if: ${{ steps.cache.outputs.cache-hit != 'true' }}
        run: |
          iguana_src/.github/install-dependency-packages.sh ${{ inputs.runner }} ${{ inputs.verset }}
          [ "${{ matrix.root_dep }}" = "withROOT" ] && source root/bin/thisroot.sh
          cmake -S hipo_src -B build -G Ninja --install-prefix $(pwd)/hipo -DCMAKE_POSITION_INDEPENDENT_CODE=ON # using PIE build, for sanitizer readibility
          cmake --build build
          cmake --install build
          tar cavf hipo{.tar.zst,}
      ### cache save
      - uses: actions/cache/save@v4
        if: ${{ steps.cache.outputs.cache-hit != 'true' }}
        id: cache_save
        with:
          key: ${{ steps.key.outputs.key }}---${{ matrix.root_dep }}
          path: hipo.tar.zst

  build_ruby_minver:
    name: Build Minver Ruby
    runs-on: ${{ inputs.runner }}
    container:
      image: ${{ inputs.container }}
    outputs:
      key: ${{ steps.key.outputs.key }}
    steps:
      - name: checkout iguana
        if: ${{ inputs.verset == 'minver' }}
        uses: actions/checkout@v4
        with:
          path: iguana_src
      - name: key
        if: ${{ inputs.verset == 'minver' }}
        id: key
        run: |
          ver=$(iguana_src/meson/minimum-version.sh ruby)
          echo ver=$ver >> $GITHUB_OUTPUT
          echo key=ruby---${{ inputs.id }}---${ver}---$(date +%Y-week%U) >> $GITHUB_OUTPUT
      - uses: actions/cache/restore@v4
        if: ${{ inputs.verset == 'minver' }}
        id: cache
        with:
          key: ${{ steps.key.outputs.key }}
          path: ruby.tar.zst
          lookup-only: true
      - name: build ruby
        if: ${{ steps.cache.outputs.cache-hit != 'true' && inputs.verset == 'minver' }}
        run: |
          iguana_src/.github/install-dependency-packages.sh ${{ inputs.runner }} ${{ inputs.verset }}
          export RBENV_ROOT=$(pwd)/.rbenv
          git clone https://github.com/rbenv/rbenv.git $RBENV_ROOT
          eval "$($RBENV_ROOT/bin/rbenv init - bash)"
          git clone https://github.com/rbenv/ruby-build.git $(rbenv root)/plugins/ruby-build
          rbenv install ${{ steps.key.outputs.ver }}
          rbenv global ${{ steps.key.outputs.ver }}
          tar cavf ruby.tar.zst .rbenv
      - uses: actions/cache/save@v4
        if: ${{ steps.cache.outputs.cache-hit != 'true' && inputs.verset == 'minver' }}
        id: cache_save
        with:
          key: ${{ steps.key.outputs.key }}
          path: ruby.tar.zst

  # build and test Iguana
  #########################################################

  iguana:
    name: Iguana
    needs:
      - download_test_data
      - build_hipo
      - build_root
      - build_ruby_minver
    runs-on: ${{ inputs.runner }}
    container:
      image: ${{ inputs.container }}
    strategy:
      fail-fast: false
      matrix: ${{ fromJson(inputs.matrix) }}
    env:
      CC: ${{ matrix.CC }}
      CXX: ${{ matrix.CXX }}
    steps:
      ### setup
      - uses: actions/checkout@v4
        with: # settings needed for version number detection
          clean: false
          fetch-tags: true
          fetch-depth: 0
          path: iguana_src
      ### get test data
      - name: get test data
        uses: actions/cache/restore@v4
        with:
          key: ${{ needs.download_test_data.outputs.key }}
          path: test_data.hipo
      ### dependencies
      ###### system
      - name: install dependency packages
        run: iguana_src/.github/install-dependency-packages.sh ${{ inputs.runner }} ${{ inputs.verset }}
      ###### ruby
      - name: install ruby from linux package manager
        if: ${{ inputs.id != 'macOS' && inputs.verset != 'minver' }}
        run: pacman -S --noconfirm ruby
      - name: install ruby from cached minver build
        if: ${{ inputs.id != 'macOS' && inputs.verset == 'minver' }}
        uses: actions/cache/restore@v4
        with:
          key: ${{ needs.build_ruby_minver.outputs.key }}
          path: ruby.tar.zst
      - name: source ruby from cached minver build
        if: ${{ inputs.id != 'macOS' && inputs.verset == 'minver' }}
        run: |
          tar xf ruby.tar.zst
          export RBENV_ROOT=$(pwd)/.rbenv
          echo RBENV_ROOT=$RBENV_ROOT >> $GITHUB_ENV
          eval "$($RBENV_ROOT/bin/rbenv init - bash)"
          echo "ruby --version:"
          ruby --version
          echo PATH=$PATH >> $GITHUB_ENV
      ###### python bindings
      - name: install python bindings dependencies
        if: ${{ matrix.id == 'python' }}
        run: |
          python -m venv .venv
          source .venv/bin/activate
          echo PATH=$PATH >> $GITHUB_ENV
          python -m pip install -r iguana_src/bind/python/requirements.txt
      ###### install doxygen
      - name: install doxygen
        if: ${{ matrix.id == 'documentation' }}
        run: |
          pacman -S --noconfirm doxygen graphviz
          echo "INSTALLED VERSIONS:"
          echo "doxygen: $(doxygen --version)"
          echo "$(dot --version)"
      ###### hipo
      - name: get `hipo-withROOT` build
        if: ${{ matrix.id != 'noROOT' }}
        uses: actions/cache/restore@v4
        with:
          key: ${{ needs.build_hipo.outputs.key }}---withROOT
          path: hipo.tar.zst
      - name: get `hipo-noROOT` build
        if: ${{ matrix.id == 'noROOT' }}
        uses: actions/cache/restore@v4
        with:
          key: ${{  needs.build_hipo.outputs.key }}---noROOT
          path: hipo.tar.zst
      - name: untar hipo build
        run: tar xf hipo.tar.zst
      - run: tree hipo
      ###### ROOT
      - name: get `ROOT` build
        if: ${{ matrix.id != 'noROOT' }}
        uses: actions/cache/restore@v4
        with:
          key: ${{ needs.build_root.outputs.key }}
          path: root.tar.zst
      - name: untar ROOT build
        if: ${{ matrix.id != 'noROOT' }}
        run: tar xf root.tar.zst
      - name: set ROOT environment
        if: ${{ matrix.id != 'noROOT' }}
        run: iguana_src/.github/source-ROOT.sh root
      ###### summarize dependencies
      - name: summarize dependencies
        if: ${{ matrix.id == 'cpp' }}
        run: |
          echo '### Dependencies' >> $GITHUB_STEP_SUMMARY
          echo '| Dependency | Version |' >> $GITHUB_STEP_SUMMARY
          echo '| --- | --- |' >> $GITHUB_STEP_SUMMARY
          echo "| \`hipo\` | ${{ env.hipo_ref }} |" >> $GITHUB_STEP_SUMMARY
<<<<<<< HEAD
          echo "| \`ruby\` | $(ruby --version) |" >> $GITHUB_STEP_SUMMARY
=======
          echo "| \`root\` | $(root --version 2>&1 | head -n1) |" >> $GITHUB_STEP_SUMMARY
>>>>>>> 818f55b8
          cat pkg_summary.md >> $GITHUB_STEP_SUMMARY
      ### build
      - name: meson setup
        run: |
          meson setup iguana_build iguana_src           \
            --prefix=$(pwd)/iguana                      \
            --pkg-config-path=$(pwd)/hipo/lib/pkgconfig \
            -Dwerror=true                               \
            -Dinstall_examples=true                     \
            -Dtest_data_file=$(pwd)/test_data.hipo      \
            -Dtest_num_events=${{ env.num_events }}     \
            -Dtest_output_dir=$(pwd)/validation_results \
            ${{ matrix.opts }}
      - name: dump build options
        run: meson configure iguana_build --no-pager
      - run: meson compile
        working-directory: iguana_build
      - run: meson install
        working-directory: iguana_build
      ### dump info about this build
      - name: dump build log
        if: always()
        run: cat iguana_build/meson-logs/meson-log.txt
      - name: cat pkg-config pc files
        run: |
          pcfiles=$(find iguana -type f -name "*.pc")
          for pcfile in $pcfiles; do
            echo "[+++] cat $pcfile"
            cat $pcfile
          done
      - run: tree iguana
      ### run tests
      - name: meson test
        working-directory: iguana_build
        run: |
          if [ "${{ env.verbose_test }}" = "true" ]; then
            [ ${{ inputs.runner }} = "macos-latest" ] && stdbuf_cmd=gstdbuf || stdbuf_cmd=stdbuf
            $stdbuf_cmd -o0 meson test --print-errorlogs --verbose --no-stdsplit
          else
            meson test --print-errorlogs
          fi
      ### run benchmarks
      - name: benchmark algorithms
        if: ${{ matrix.id == 'coverage' }} # use the coverage job's GITHUB_STEP_SUMMARY
        run: |
          meson test --benchmark --repeat 5 -C iguana_build > benchmark.txt
          iguana_src/.github/make-benchmark-table.rb benchmark.txt | xargs -0 -I{} echo {} >> $GITHUB_STEP_SUMMARY
      ### coverage
      - name: coverage
        if: ${{ matrix.id == 'coverage' }}
        run: |
          ninja -C iguana_build coverage-html
          ninja -C iguana_build coverage-text
          mv iguana_build/meson-logs/coveragereport coverage-report
          echo '### Coverage Report' >> $GITHUB_STEP_SUMMARY
          echo '```' >> $GITHUB_STEP_SUMMARY
          cat iguana_build/meson-logs/coverage.txt >> $GITHUB_STEP_SUMMARY
          echo '```' >> $GITHUB_STEP_SUMMARY
          echo '' >> $GITHUB_STEP_SUMMARY
          echo '- for details, see the `coverage-report` artifact' >> $GITHUB_STEP_SUMMARY
          echo '- to compare to the report from the `main` branch, see <https://jeffersonlab.github.io/iguana/coverage-report>' >> $GITHUB_STEP_SUMMARY
      ### test relocatability
      - name: test relocatability
        run: |
          mv iguana relocated
          source relocated/bin/this_iguana.sh --verbose # do not use --githubCI option, since we want this environment to be for only this step
          relocated/bin/iguana_ex_cpp_00_run_functions test_data.hipo ${{ env.num_events }}
          mv relocated iguana
      ### set iguana environment, since the next steps will check the iguana installation
      - name: set iguana environment
        run: source iguana/bin/this_iguana.sh --verbose --githubCI
      ### test installed examples
      ###### cpp
      - run: iguana_ex_cpp_00_run_functions test_data.hipo ${{ env.num_events }}
        if: ${{ matrix.id == 'cpp' }}
      - run: iguana_ex_cpp_01_action_functions test_data.hipo ${{ env.num_events }}
        if: ${{ matrix.id == 'cpp' }}
      - run: iguana_ex_cpp_dataframes test_data.hipo ${{ env.num_events }}
        if: ${{ matrix.id == 'cpp' }}
      - run: iguana_ex_cpp_config_files iguana/etc/iguana/examples
        if: ${{ matrix.id == 'cpp' }}
      ###### python
      - run: iguana_ex_python_00_run_functions.py test_data.hipo ${{ env.num_events }}
        if: ${{ matrix.id == 'python' }}
      - run: iguana_ex_python_01_action_functions.py test_data.hipo ${{ env.num_events }}
        if: ${{ matrix.id == 'python' }}
      - run: iguana_ex_python_hipopy.py test_data.hipo ${{ env.num_events }}
        if: ${{ matrix.id == 'python' }}
      ###### fortran
      - run: iguana_ex_fortran_01_action_functions test_data.hipo ${{ env.num_events }}
        if: ${{ matrix.id == 'fortran' }}
      ### test ROOT macro
      - name: test iguana_ex_cpp_ROOT_macro.C interpreted
        run: root -b -q iguana_src/examples/iguana_ex_cpp_ROOT_macro.C
        if: ${{ matrix.id == 'cpp' }}
      - name: test iguana_ex_cpp_ROOT_macro.C compiled
        run: root -b -q iguana_src/examples/iguana_ex_cpp_ROOT_macro.C+
        if: ${{ matrix.id == 'cpp' }}
      ### test consumers
      - name: consumer test make
        if: ${{ matrix.id == 'cpp' }}
        run: |
          make -C iguana_src/examples/build_with_make
          echo "========================================= TEST RUN ========================================="
          iguana_src/examples/build_with_make/bin/iguana_ex_cpp_00_run_functions test_data.hipo 10
      - name: consumer test meson
        if: ${{ matrix.id == 'cpp' }}
        run: |
          meson setup build_consumer_meson iguana_src/examples/build_with_meson --prefix=$(pwd)/install_consumer_meson
          meson install -C build_consumer_meson
          echo "========================================= TEST RUN ========================================="
          install_consumer_meson/bin/iguana_ex_cpp_00_run_functions test_data.hipo 10
      - name: consumer test cmake
        if: ${{ matrix.id == 'cpp' }}
        run: |
          cmake -B build_consumer_cmake -S iguana_src/examples/build_with_cmake -DCMAKE_PREFIX_PATH=$(pwd)/hipo -G Ninja --install-prefix=$(pwd)/install_consumer_cmake
          cmake --build build_consumer_cmake
          cmake --install build_consumer_cmake
          echo "========================================= TEST RUN ========================================="
          install_consumer_cmake/bin/iguana_ex_cpp_00_run_functions test_data.hipo 10
      ### upload artifacts
      - name: upload build log artifacts
        uses: actions/upload-artifact@v4
        if: always()
        with:
          name: logs_iguana_build_${{ matrix.id }}
          retention-days: 5
          path: iguana_build/meson-logs
      - name: upload coverage artifacts
        uses: actions/upload-artifact@v4
        if: ${{ matrix.id == 'coverage' }}
        with:
          name: coverage-report
          retention-days: 5
          path: coverage-report
      - name: upload validator artifacts
        uses: actions/upload-artifact@v4
        if: ${{ matrix.id == 'cpp' }}
        with:
          name: _validation_results
          retention-days: 5
          path: validation_results
      - name: upload documentation artifacts
        uses: actions/upload-artifact@v4
        if: ${{ matrix.id == 'documentation' }}
        with:
          name: doc_doxygen
          retention-days: 5
          path: iguana/share/doc/iguana/html/

  # deployment
  #########################################################

  collect_webpages:
    if: ${{ github.ref == 'refs/heads/main' && inputs.id == 'linux-latest' }}
    name: Collect webpages
    needs:
      - iguana
    runs-on: ${{ inputs.runner }}
    steps:
      - uses: actions/checkout@v4
        with:
          path: iguana_src
      - name: download doxygen documentation
        uses: actions/download-artifact@v4
        with:
          name: doc_doxygen
          path: doxygen
      - name: download coverage report
        uses: actions/download-artifact@v4
        with:
          name: coverage-report
          path: coverage-report
      - run: tree
      - name: collect
        run: |
          mkdir pages
          cp iguana_src/.github/pages-index.html pages/index.html
          mv doxygen pages/
          mv coverage-report pages/
      - run: tree
      - uses: actions/upload-pages-artifact@v3
        with:
          retention-days: 5
          path: pages/

  deploy_webpages:
    if: ${{ github.ref == 'refs/heads/main' && inputs.id == 'linux-latest' }}
    name: Deploy webpages
    needs: collect_webpages
    permissions:
      pages: write
      id-token: write
    environment:
      name: github-pages
      url: ${{ steps.deployment.outputs.page_url }}
    runs-on: ${{ inputs.runner }}
    steps:
      - name: deployment
        id: deployment
        uses: actions/deploy-pages@v4

  # finalize
  #########################################################

  final:
    name: Final
    needs:
      - iguana
    runs-on: ${{ inputs.runner }}
    steps:
      - run: exit 0<|MERGE_RESOLUTION|>--- conflicted
+++ resolved
@@ -354,11 +354,8 @@
           echo '| Dependency | Version |' >> $GITHUB_STEP_SUMMARY
           echo '| --- | --- |' >> $GITHUB_STEP_SUMMARY
           echo "| \`hipo\` | ${{ env.hipo_ref }} |" >> $GITHUB_STEP_SUMMARY
-<<<<<<< HEAD
+          echo "| \`root\` | $(root --version 2>&1 | head -n1) |" >> $GITHUB_STEP_SUMMARY
           echo "| \`ruby\` | $(ruby --version) |" >> $GITHUB_STEP_SUMMARY
-=======
-          echo "| \`root\` | $(root --version 2>&1 | head -n1) |" >> $GITHUB_STEP_SUMMARY
->>>>>>> 818f55b8
           cat pkg_summary.md >> $GITHUB_STEP_SUMMARY
       ### build
       - name: meson setup
