#pragma once

#include "iguana/algorithms/Algorithm.h"
#include "iguana/algorithms/physics/Tools.h"
#include <Math/Vector3D.h>
#include <Math/Vector4D.h>

namespace iguana::physics {

<<<<<<< HEAD
=======
  /// Set of dihadron kinematics variables
  struct DihadronKinematicsVars {
    /// @brief `REC::Particle` row (`pindex`) of hadron A
    int pindex_a;
    /// @brief `REC::Particle` row (`pindex`) of hadron B
    int pindex_b;
    /// @brief PDG code of hadron A
    int pdg_a;
    /// @brief PDG code of hadron B
    int pdg_b;
    /// @brief @latex{M_h}: Invariant mass of the dihadron
    double Mh;
    /// @brief @latex{z}: Momentum fraction of the fragmenting parton carried by the dihadron
    double z;
    /// @brief @latex{P_h^\perp}: transverse momentum of the dihadron in the @latex{\perp}-frame (transverse to @latex{\vec{q}})
    double PhPerp;
    /// @brief @latex{M_X(ehhX)^2}: Missing mass squared of the dihadron
    double MX2;
    /// @brief @latex{x_F}: Feynman-x of the dihadron
    double xF;
    /// @brief @latex{y_{h,B}}: Breit frame rapidity of the dihadron
    double yB;
    /// @brief @latex{\phi_h}: @latex{q}-azimuthal angle between the lepton-scattering plane and the @latex{\vec{q}\times\vec{P}_h} plane;
    /// if the value is `tools::UNDEF`, the calculation failed
    double phiH;
    /// @brief @latex{\phi_R}: @latex{q}-azimuthal angle between the lepton-scattering plane and dihadron plane;
    /// if the value is `tools::UNDEF`, the calculation failed
    double phiR;
    /// @brief @latex{\theta}: The "decay" angle of hadron A in the dihadron rest frame, with respect;
    /// to the dihadron momentum direction
    double theta;
  };

>>>>>>> 81c11e28
  /// @brief_algo Calculate semi-inclusive dihadron kinematic quantities defined in `iguana::physics::DihadronKinematicsVars`
  ///
  /// @begin_doc_algo{physics::DihadronKinematics | Creator}
  /// @input_banks{REC::Particle, %physics::InclusiveKinematics}
  /// @output_banks{%physics::DihadronKinematics}
  /// @end_doc
  ///
  /// @begin_doc_config
  /// @config_param{hadron_a_list | list[int] | list of "hadron A" PDGs}
  /// @config_param{hadron_b_list | list[int] | list of "hadron B" PDGs}
  /// @config_param{phi_r_method | string | method used to calculate @latex{\phi_R} (see section "phiR calculation methods" below)}
  /// @config_param{theta_method | string | method used to calculate @latex{\theta} (see section "theta calculation methods" below)}
  /// @end_doc
  ///
  /// Dihadron PDGs will be formed from pairs from `hadron_a_list` and `hadron_b_list`. For example,
  /// if you define:
  /// ```yaml
  /// hadron_a_list: [ 211 ]
  /// hadron_b_list: [ -211, 2212 ]
  /// ```
  /// then the algorithm will calculate kinematics for @latex{\pi^+\pi^-} and @latex{\pi^+p} dihadrons; hadron A
  /// is the @latex{\pi^+} for both of these, whereas hadron B is the @latex{\pi^-} for the former and the proton
  /// for the latter.
  ///
  /// @par phiR calculation methods
  /// - `"RT_via_covariant_kT"`: use @latex{R_T} computed via covariant @latex{k_T} formula
  ///
  /// @par theta calculation methods
  /// - `"hadron_a"`: use hadron A's "decay angle" in the dihadron rest frame
  class DihadronKinematics : public Algorithm
  {

      DEFINE_IGUANA_ALGORITHM(DihadronKinematics, physics::DihadronKinematics)

    public:

      void Start(hipo::banklist& banks) override;
      void Run(hipo::banklist& banks) const override;
      void Stop() override;

      /// @brief form dihadrons by pairing hadrons
      /// @param particle_bank the particle bank (`REC::Particle`)
      /// @returns a list of pairs of hadron rows
      std::vector<std::pair<int,int>> PairHadrons(hipo::bank const& particle_bank) const;

    private:

      // banklist indices
      hipo::banklist::size_type b_particle;
      hipo::banklist::size_type b_inc_kin;
      hipo::banklist::size_type b_result;

      // `b_result` bank item indices
      int i_pindex_a;
      int i_pindex_b;
      int i_pdg_a;
      int i_pdg_b;
      int i_Mh;
      int i_z;
      int i_PhPerp;
      int i_MX2;
      int i_xF;
      int i_yB;
      int i_phiH;
      int i_phiR;
      int i_theta;

      // config options
      std::set<int> o_hadron_a_pdgs;
      std::set<int> o_hadron_b_pdgs;
      std::string o_phi_r_method;
      std::string o_theta_method;
      enum {e_RT_via_covariant_kT} m_phi_r_method;
      enum {e_hadron_a} m_theta_method;

      // storage for a single hadron
      struct Hadron {
        int row;
        int pdg;
        ROOT::Math::PxPyPzMVector p;
        double z;
        std::optional<ROOT::Math::XYZVector> p_perp;
      };

  };

}<|MERGE_RESOLUTION|>--- conflicted
+++ resolved
@@ -7,42 +7,6 @@
 
 namespace iguana::physics {
 
-<<<<<<< HEAD
-=======
-  /// Set of dihadron kinematics variables
-  struct DihadronKinematicsVars {
-    /// @brief `REC::Particle` row (`pindex`) of hadron A
-    int pindex_a;
-    /// @brief `REC::Particle` row (`pindex`) of hadron B
-    int pindex_b;
-    /// @brief PDG code of hadron A
-    int pdg_a;
-    /// @brief PDG code of hadron B
-    int pdg_b;
-    /// @brief @latex{M_h}: Invariant mass of the dihadron
-    double Mh;
-    /// @brief @latex{z}: Momentum fraction of the fragmenting parton carried by the dihadron
-    double z;
-    /// @brief @latex{P_h^\perp}: transverse momentum of the dihadron in the @latex{\perp}-frame (transverse to @latex{\vec{q}})
-    double PhPerp;
-    /// @brief @latex{M_X(ehhX)^2}: Missing mass squared of the dihadron
-    double MX2;
-    /// @brief @latex{x_F}: Feynman-x of the dihadron
-    double xF;
-    /// @brief @latex{y_{h,B}}: Breit frame rapidity of the dihadron
-    double yB;
-    /// @brief @latex{\phi_h}: @latex{q}-azimuthal angle between the lepton-scattering plane and the @latex{\vec{q}\times\vec{P}_h} plane;
-    /// if the value is `tools::UNDEF`, the calculation failed
-    double phiH;
-    /// @brief @latex{\phi_R}: @latex{q}-azimuthal angle between the lepton-scattering plane and dihadron plane;
-    /// if the value is `tools::UNDEF`, the calculation failed
-    double phiR;
-    /// @brief @latex{\theta}: The "decay" angle of hadron A in the dihadron rest frame, with respect;
-    /// to the dihadron momentum direction
-    double theta;
-  };
-
->>>>>>> 81c11e28
   /// @brief_algo Calculate semi-inclusive dihadron kinematic quantities defined in `iguana::physics::DihadronKinematicsVars`
   ///
   /// @begin_doc_algo{physics::DihadronKinematics | Creator}
