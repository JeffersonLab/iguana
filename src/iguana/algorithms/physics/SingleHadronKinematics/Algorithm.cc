--- conflicted
+++ resolved
@@ -14,28 +14,7 @@
     b_inc_kin  = GetBankIndex(banks, "physics::InclusiveKinematics");
 
     // create the output bank
-<<<<<<< HEAD
     auto result_schema = CreateBank(banks, b_result, GetClassName());
-=======
-    // FIXME: generalize the groupid and itemid
-    auto result_schema = CreateBank(
-        banks,
-        b_result,
-        GetClassName(),
-        {
-          "pindex/S",
-          "pdg/I",
-          "z/D",
-          "PhPerp/D",
-          "MX2/D",
-          "xF/D",
-          "yB/D",
-          "phiH/D",
-          "xi/D"
-        },
-        0xF000,
-        7);
->>>>>>> 81c11e28
     i_pindex = result_schema.getEntryOrder("pindex");
     i_pdg    = result_schema.getEntryOrder("pdg");
     i_z      = result_schema.getEntryOrder("z");
