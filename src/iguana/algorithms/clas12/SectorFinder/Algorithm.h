#pragma once

#include "iguana/algorithms/Algorithm.h"

namespace iguana::clas12 {

  /// @brief_algo Find the sector for all rows in `REC::Particle`
  ///
  /// @begin_doc_algo{clas12::SectorFinder | Creator}
  /// @input_banks{REC::Particle, REC::Track, REC::Calorimeter, REC::Scintillator}
  /// @output_banks{%REC::Particle::Sector}
  /// @end_doc
  ///
  /// @begin_doc_config{clas12/SectorFinder}
  /// @config_param{bank_charged | string | if not `default`, use this bank for sector finding of charged particles}
  /// @config_param{bank_uncharged | string | if not `default`, use this bank for sector finding of neutral particles}
  /// @end_doc
  ///
<<<<<<< HEAD
  /// If `bank_charged` and/or `bank_uncharged` is default, then all of the following banks are needed, in addition to `REC::Particle`:
  ///
  /// - `REC::Track`
  /// - `REC::Calorimeter`
  /// - `REC::Scintillator`
  ///
  /// Otherwise only the bank(s) specified by `bank_charged` and `bank_uncharged` is/are needed, if both of them are non-default.
  ///
  /// The action functions ::GetStandardSector and ::GetStandardSectors identify the sector(s) using these banks in a priority order, whereas
  /// the action function ::GetSector uses a single bank's data.
=======
  /// @creator_note
>>>>>>> a3d5981a
  class SectorFinder : public Algorithm
  {

      DEFINE_IGUANA_ALGORITHM(SectorFinder, clas12::SectorFinder)

    public:

      void Start(hipo::banklist& banks) override;
      void Run(hipo::banklist& banks) const override;
      void Stop() override;

      /// @action_function{vector creator} for a given particle with index `pindex_particle`, get its sector from
      /// a detector bank's list of `sectors` and `pindices` (both must be ordered in the same way)
      ///
      /// @note this is done instead of finding the `pindex` in the bank directly, to have an action function
      ///
      /// @par Example
      /// ```cpp
      ///
      /// //... Initialise algorithms & banks ...
      ///
      /// //For each event, do:
      ///
      /// std::vector<int> sectors;
      /// std::vector<int> pindices
      ///
      /// //bank is a hipo::bank object from which we want to get the sectors
      /// //for example the bank object related to REC::Calorimeter
      /// for(auto const& row : bank.getRowList()) {
      ///
      ///     int det=bank.getInt("detector",row);
      ///
      ///     //NB: you should check you read from an FD detector
      ///     // eg det 7 is the ECAL
      ///     if(det==7){
      ///       sectors.push_back(bank.getInt("sector", row));
      ///       pindices.push_back(bank.getShort("pindex", row));
      ///     }
      /// }
      ///
      /// //partbank is a hipo::bank object related to REC::Particle
      /// //algo_sector_finder is the iguana::clas12::SectorFinder object
      /// for(auto const& row : partbank.getRowList()) {
      ///     int sector = algo_sector_finder.GetSector(sectors, pindices, row);
      /// }
      /// ```
      ///
      /// @see ::GetStandardSector, which calls this method for detectors in a priority order
      /// @see ::GetStandardSectors, the vector version of ::GetStandardSector
      ///
      /// @param sectors list of sectors in a detector bank
      /// @param pindices list of pindices in a detector bank
      /// @param pindex_particle index in `REC::Particle` bank for which to get sector
      /// @returns sector for `pindex_particle` in list, -1 if `pindex_particle` not in inputted list
      int GetSector(
          std::vector<int> const& sectors,
          std::vector<int> const& pindices,
          int const& pindex_particle) const;

      /// @action_function{vector creator} for a given particle with index `pindex_particle`, get its sector from
      /// using the standard method
      ///
      /// The following detectors' banks will be searched in order, and once the sector is found for any detector, it is returned:
      ///
      /// - `REC::Track`, using `sectors_track` and `pindices_track`
      /// - `REC::Calorimeter`, using `sectors_cal` and `pindices_cal`
      /// - `REC::Scintillator`, using `sectors_scint` and `pindices_scint`
      ///
      /// @see ::GetSector, which exemplifies using only one bank's lists of `sectors` and `pindices`
      /// @see ::GetStandardSectors, the vector version of this function
      ///
      /// @param sectors_track list of sectors in `REC::Track`
      /// @param pindices_track list of pindices in `REC::Track`
      /// @param sectors_cal list of sectors in `REC::Calorimeter`
      /// @param pindices_cal list of pindices in `REC::Calorimeter`
      /// @param sectors_scint list of sectors in `REC::Scintillator`
      /// @param pindices_scint list of pindices in `REC::Scintillator`
      /// @param pindex_particle index in `REC::Particle` bank for which to get sector
      /// @returns sector for `pindex_particle` in lists, -1 if `pindex_particle` not any of the inputted lists
      int GetStandardSector(
          std::vector<int> const& sectors_track,
          std::vector<int> const& pindices_track,
          std::vector<int> const& sectors_cal,
          std::vector<int> const& pindices_cal,
          std::vector<int> const& sectors_scint,
          std::vector<int> const& pindices_scint,
          int const& pindex_particle) const;

      /// @action_function{vector creator} get sectors for all particles, using
      /// one of the specified detector's list of `sectors` and `pindices`
      ///
      /// This returns a _list_ of sectors, using ::GetStandardSector
      ///
      /// @see ::GetSector, which exemplifies using only one bank's lists of `sectors` and `pindices`
      /// @see ::GetStandardSector
      ///
      /// @param sectors_track list of sectors in `REC::Track`
      /// @param pindices_track list of pindices in `REC::Track`
      /// @param sectors_cal list of sectors in `REC::Calorimeter`
      /// @param pindices_cal list of pindices in `REC::Calorimeter`
      /// @param sectors_scint list of sectors in `REC::Scintillator`
      /// @param pindices_scint list of pindices in `REC::Scintillator`
      /// @param pindices_particle the `REC::Particle` list of `pindices`
      /// @returns list of sectors for each particle with `pindex` in `pindices_particle`
      std::vector<int> GetStandardSectors(
          std::vector<int> const& sectors_track,
          std::vector<int> const& pindices_track,
          std::vector<int> const& sectors_cal,
          std::vector<int> const& pindices_cal,
          std::vector<int> const& sectors_scint,
          std::vector<int> const& pindices_scint,
          std::vector<int> const& pindices_particle) const;

      /// fill lists of sectors and pindices present in the input bank
      ///
      /// @note this is not an action function, but here for convenience
      ///
      /// @param bank bank from which to get lists of sectors and pindices
      /// @param sectors list to fill with sectors in the bank
      /// @param pindices list to fill with pindices in the bank
      void GetListsSectorPindex(hipo::bank const& bank, std::vector<int>& sectors, std::vector<int>& pindices) const;

    private:

      /// `hipo::banklist` index for the particle bank
      hipo::banklist::size_type b_particle;
      hipo::banklist::size_type b_calorimeter;
      hipo::banklist::size_type b_track;
      hipo::banklist::size_type b_scint;
      hipo::banklist::size_type b_user_charged;
      hipo::banklist::size_type b_user_uncharged;
      hipo::banklist::size_type b_result;
      bool userSpecifiedBank_charged{false};
      bool userSpecifiedBank_uncharged{true};

      // `b_result` bank item indices
      int i_sector;
      int i_pindex;

      /// Configuration options
      std::string o_bankname_charged;
      std::string o_bankname_uncharged;

      //only want sectors from FD detectors
      std::set<int> const listFDDets{6,7,12,15,16,18};
  };

}<|MERGE_RESOLUTION|>--- conflicted
+++ resolved
@@ -16,7 +16,6 @@
   /// @config_param{bank_uncharged | string | if not `default`, use this bank for sector finding of neutral particles}
   /// @end_doc
   ///
-<<<<<<< HEAD
   /// If `bank_charged` and/or `bank_uncharged` is default, then all of the following banks are needed, in addition to `REC::Particle`:
   ///
   /// - `REC::Track`
@@ -27,9 +26,8 @@
   ///
   /// The action functions ::GetStandardSector and ::GetStandardSectors identify the sector(s) using these banks in a priority order, whereas
   /// the action function ::GetSector uses a single bank's data.
-=======
+  ///
   /// @creator_note
->>>>>>> a3d5981a
   class SectorFinder : public Algorithm
   {
 
