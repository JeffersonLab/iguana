--- conflicted
+++ resolved
@@ -17,7 +17,6 @@
   /// @config_param{bank_uncharged | string | if not `default`, use this bank for sector finding of neutral particles}
   /// @end_doc
   ///
-<<<<<<< HEAD
   /// If `bank_charged` and/or `bank_uncharged` is default, then all of the following banks are needed, in addition to `REC::Particle`:
   ///
   /// - `REC::Track`
@@ -28,9 +27,7 @@
   ///
   /// The action functions ::GetStandardSector and ::GetStandardSectors identify the sector(s) using these banks in a priority order, whereas
   /// the action function ::GetSector uses a single bank's data.
-=======
-  /// Rows that have been filtered out of `REC::Particle` will still have their sectors determined.
->>>>>>> cd28127e
+  /// Note: rows that have been filtered out of `REC::Particle` will still have their sectors determined.
   ///
   /// @creator_note
   class SectorFinder : public Algorithm
