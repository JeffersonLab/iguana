--- conflicted
+++ resolved
@@ -42,11 +42,7 @@
       /// @param pid the particle PDG
       /// @param torus torus setting
       /// @returns the transformed momentum
-<<<<<<< HEAD
-      MomentumCorrectionVars Transform(vector_element_t px, vector_element_t py, vector_element_t pz, int sec, int pid, float torus) const;
-=======
-      vector3_t Transform(vector_element_t const px, vector_element_t const py, vector_element_t const pz, int const sec, int const pid, float const torus) const;
->>>>>>> 05347b2d
+      MomentumCorrectionVars Transform(vector_element_t const px, vector_element_t const py, vector_element_t const pz, int const sec, int const pid, float const torus) const;
 
       /// @action_function{scalar creator} Calculate the correction factor for inbending data
       /// @param px @f$p_x@f$
