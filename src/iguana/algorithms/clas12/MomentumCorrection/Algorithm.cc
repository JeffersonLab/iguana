--- conflicted
+++ resolved
@@ -40,11 +40,7 @@
   }
 
 
-<<<<<<< HEAD
-  MomentumCorrectionVars MomentumCorrection::Transform(vector_element_t px, vector_element_t py, vector_element_t pz, int sec, int pid, float torus) const
-=======
-  vector3_t MomentumCorrection::Transform(vector_element_t const px, vector_element_t const py, vector_element_t const pz, int const sec, int const pid, float const torus) const
->>>>>>> 05347b2d
+  MomentumCorrectionVars MomentumCorrection::Transform(vector_element_t const px, vector_element_t const py, vector_element_t const pz, int const sec, int const pid, float const torus) const
   {
     // energy loss correction
     auto e_cor = torus < 0
