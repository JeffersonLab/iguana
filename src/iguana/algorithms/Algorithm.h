--- conflicted
+++ resolved
@@ -167,12 +167,11 @@
       /// @param name the directory name
       void SetConfigDirectory(std::string const& name);
 
-<<<<<<< HEAD
       /// Get the full path to a data file, such as a machine-learning model
       /// @param name the name of the file; if found in the user's current working directory (`./`), that will be the file that is used;
       /// otherwise the _installed_ file (in `$IGUANA/share/`) will be used by default
       std::string GetDataFile(std::string const& name);
-=======
+
       /// Get the index of a bank in a `hipo::banklist`; throws an exception if the bank is not found
       /// @param banks the list of banks this algorithm will use
       /// @param bank_name the name of the bank
@@ -217,7 +216,6 @@
 
       /// @returns the RCDB reader instance
       std::unique_ptr<RCDBReader>& GetRCDBReader();
->>>>>>> e2dfa881
 
     protected: // methods
 
@@ -319,11 +317,10 @@
 
       /// Data structure to hold configuration options set by `Algorithm::SetOption`
       std::unordered_map<std::string, option_t> m_option_cache;
-<<<<<<< HEAD
+
       /// Data file reader
       std::unique_ptr<DataFileReader> m_datafile_reader;
-=======
->>>>>>> e2dfa881
+
   };
 
   //////////////////////////////////////////////////////////////////////////////
