--- conflicted
+++ resolved
@@ -65,30 +65,16 @@
     'has_validator': false,
     'test_args': { 'banks': ['REC::Particle'] },
   },
-<<<<<<< HEAD
-  'clas12::FTEnergyCorrection': {
-    'algorithm': {
-      'sources': [ 'clas12/FTEnergyCorrection.cc' ],
-      'headers': [ 'clas12/FTEnergyCorrection.h' ],
-    },
+  {
+    'name': 'clas12::FTEnergyCorrection',
+    'has_config': false,
+    'has_c_bindings': false,
+    'has_validator': false,
     'test_args': { 'banks': ['RECFT::Particle'] },
   },
-  'clas12::MomentumCorrection': {
-    'algorithm': {
-      'sources': [ 'clas12/MomentumCorrection.cc' ],
-      'headers': [ 'clas12/MomentumCorrection.h' ],
-      'binding_sources': [ 'clas12/MomentumCorrectionBindings.cc' ],
-    },
-    'validator': {
-      'sources': [ 'clas12/MomentumCorrectionValidator.cc' ],
-      'headers': [ 'clas12/MomentumCorrectionValidator.h' ],
-      'needs_ROOT': true,
-    },
-=======
   {
     'name': 'clas12::MomentumCorrection',
     'has_config': false,
->>>>>>> 1d4087f0
     'test_args': {
       'banks': ['RUN::config', 'REC::Particle', 'REC::Calorimeter', 'REC::Track', 'REC::Scintillator'],
       'prerequisites': ['clas12::SectorFinder'],
