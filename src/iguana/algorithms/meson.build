# start the algorithm dictionary list with the infrastructure sources
algo_dict = [
  {
    'name': 'main',
    'directory': '.',
    'has_config': false,
    'has_c_bindings': true,
    'has_validator': true,
    'algorithm_needs_ROOT': false,
    'validator_needs_ROOT': false,
    'add_algorithm_sources': [ 'AlgorithmFactory.cc', 'AlgorithmSequence.cc' ],
    'add_algorithm_headers': [ 'AlgorithmBoilerplate.h', 'TypeDefs.h', 'AlgorithmSequence.h' ],
  },
]

# list of dictionaries for info about each algorithm
#
#  example:
#  ========
#   {
#     'name':                str         # algorithm name (REQUIRED)
#     'directory':           str         # algorithm source code directory (default is based on 'name', replacing '::' with '/')
#     'has_config':          bool        # assumes Config.yaml exists (default=true)
#     'has_c_bindings':      bool        # assumes Bindings.cc exists (default=true)
#     'has_validator':       bool        # assumes Validator{cc,h} exist (default=true)
#     'algorithm_needs_ROOT': bool       # whether this algorithm needs ROOT or not (default=false)
#     'validator_needs_ROOT': bool       # whether this validator needs ROOT or not (default=true)
#     'add_algorithm_sources': list[str] # list of additional algorithm source files (default=[])
#     'add_algorithm_headers': list[str] # list of additional algorithm header files (default=[])
#     'add_validator_sources': list[str] # list of additional validator source files (default=[])
#     'add_validator_headers': list[str] # list of additional validator header files (default=[])
#     'test_args': {    dict[str],       # if excluded, tests won't run for this algorithm
#       'banks':          list[str]      # list of banks that are needed to test this algorithm
#       'prerequisites':  list[str]      # list of algorithms that that are required to `Run` before this one
#     },
#   }
#
algo_dict += [
  {
    'name': 'example::ExampleAlgorithm',
    'has_c_bindings': false,
    'has_validator': false,
    'test_args': {'banks': [ 'REC::Particle' ]},
  },
  {
    'name': 'clas12::EventBuilderFilter',
    'has_validator': false,
    'test_args': {'banks': [ 'REC::Particle' ]},
  },
  {
    'name': 'clas12::ZVertexFilter',
    'has_validator': true,
    'test_args': {'banks': [ 'REC::Particle' ]},
  },
  {
    'name': 'clas12::FiducialFilter',
    'has_validator': true,
    'has_c_bindings': false,
    'test_args': {'banks': [ 'REC::Particle', 'REC::Traj', 'RUN::config' ]},
  },
  {
    'name': 'clas12::SectorFinder',
    'has_c_bindings': false,
<<<<<<< HEAD
    'has_validator': true,
    'test_args': { 'banks': ['REC::Particle', 'REC::Calorimeter', 'REC::Track', 'REC::Scintillator'] },
=======
    'has_validator': false,
    'test_args': {
      'banks': [ 'REC::Particle', 'REC::Calorimeter', 'REC::Track', 'REC::Scintillator' ],
    },
>>>>>>> c14d9ad4
  },
  {
    'name': 'clas12::LorentzTransformer',
    'algorithm_needs_ROOT': true,
    'has_c_bindings': false,
    'has_validator': false,
    'test_args': {'banks': [ 'REC::Particle' ]},
  },
  {
    'name': 'clas12::FTEnergyCorrection',
    'has_config': false,
    'has_c_bindings': false,
    'has_validator': false,
    'test_args': {'banks': [ 'RECFT::Particle' ]},
  },
  {
    'name': 'clas12::MomentumCorrection',
    'has_config': false,
    'test_args': {
      'banks': [
        'RUN::config',
        'REC::Particle',
        'REC::Calorimeter',
        'REC::Track',
        'REC::Scintillator',
      ],
      'prerequisites': [ 'clas12::SectorFinder' ],
    },
  },
  {
    'name': 'physics::InclusiveKinematics',
    'algorithm_needs_ROOT': true,
    'test_args': {'banks': [ 'REC::Particle' ]},
  },
  {
    'name': 'clas12::PhotonGBTFilter',
    'has_c_bindings': false,
    'algorithm_needs_ROOT': true,
    'has_validator': true,
    'test_args': {'banks': [ 'REC::Particle', 'REC::Calorimeter', 'RUN::config' ]},
  },
]

# make lists of objects to build; inclusion depends on whether ROOT is needed or not, and if we have ROOT
algo_sources = []
algo_headers = []
algo_configs = []
vdor_sources = []
vdor_headers = []

foreach algo : algo_dict

  algo_name = algo.get('name')
  algo_dir = algo.get('directory', '/'.join(algo_name.split('::')))
  algo_has_config = algo.get('has_config', true)
  algo_has_c_bindings = algo.get('has_c_bindings', true)
  algo_has_validator = algo.get('has_validator', true)
  algo_needs_ROOT = algo.get('algorithm_needs_ROOT', false)
  vdor_needs_ROOT = algo.get('validator_needs_ROOT', true)

  # algorithms:
  if (algo_needs_ROOT and ROOT_dep.found()) or not algo_needs_ROOT

    # sources and headers
    algo_sources += algo_dir / 'Algorithm.cc'
    algo_headers += algo_dir / 'Algorithm.h'
    foreach src_file : algo.get('add_algorithm_sources', [])
      algo_sources += algo_dir / src_file
    endforeach
    foreach src_file : algo.get('add_algorithm_headers', [])
      algo_headers += algo_dir / src_file
    endforeach

    # C/Fortran bindings
    if get_option('bind_fortran')
      if algo_has_c_bindings
        algo_sources += algo_dir / 'Bindings.cc'
      else
        warning('Algorithm "' + algo_name + '" has no Fortran bindings')
      endif
    endif

    # config files
    if algo_has_config
      algo_configs += algo_dir / 'Config.yaml'
    endif

  else
    warning('Excluding algorithm "' + algo_name + '", which depends on ROOT')
  endif

  # validators:
  if algo_has_validator
    if (vdor_needs_ROOT and ROOT_dep.found()) or not vdor_needs_ROOT
      vdor_sources += algo_dir / 'Validator.cc'
      vdor_headers += algo_dir / 'Validator.h'
      foreach src_file : algo.get('add_validator_sources', [])
        vdor_sources += algo_dir / src_file
      endforeach
      foreach src_file : algo.get('add_validator_headers', [])
        vdor_headers += algo_dir / src_file
      endforeach
    endif
  else
    warning('Algorithm "' + algo_name + '" has no Validator; use at your own risk!')
  endif

endforeach

# build and install algorithms
algo_lib = shared_library(
  'IguanaAlgorithms',
  algo_sources,
  include_directories: [ project_inc ] + ROOT_dep_inc_dirs,
  dependencies: project_deps,
  link_with: services_lib,
  link_args: ROOT_dep_link_args,
  install: true,
  build_rpath: ROOT_dep_rpath,
)
install_headers(algo_headers, subdir: meson.project_name() / 'algorithms', preserve_path: true)
project_libs += algo_lib

# build and install validators
vdor_lib = shared_library(
  'IguanaValidators',
  vdor_sources,
  include_directories: [ project_inc ] + ROOT_dep_inc_dirs,
  dependencies: project_deps,
  link_with: [ services_lib, algo_lib ],
  link_args: ROOT_dep_link_args + ROOT_dep_link_args_for_validators,
  install: true,
  build_rpath: ROOT_dep_rpath,
)
install_headers(vdor_headers, subdir: meson.project_name() / 'algorithms', preserve_path: true)

# install config files
foreach algo_config : algo_configs
  install_data(algo_config, install_dir: project_etc / 'algorithms', preserve_path: true)
endforeach<|MERGE_RESOLUTION|>--- conflicted
+++ resolved
@@ -61,15 +61,10 @@
   {
     'name': 'clas12::SectorFinder',
     'has_c_bindings': false,
-<<<<<<< HEAD
-    'has_validator': true,
-    'test_args': { 'banks': ['REC::Particle', 'REC::Calorimeter', 'REC::Track', 'REC::Scintillator'] },
-=======
-    'has_validator': false,
+    'has_validator': true,
     'test_args': {
       'banks': [ 'REC::Particle', 'REC::Calorimeter', 'REC::Track', 'REC::Scintillator' ],
     },
->>>>>>> c14d9ad4
   },
   {
     'name': 'clas12::LorentzTransformer',
