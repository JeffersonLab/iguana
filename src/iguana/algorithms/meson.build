# list of dictionaries for info about each algorithm
#
#  example:
#  ========
#   {
#     'name':                str         # algorithm name (REQUIRED)
#     'directory':           str         # algorithm source code directory (default is based on 'name', replacing '::' with '/')
#     'has_config':          bool        # assumes Config.yaml exists (default=true)
#     'has_validator':       bool        # assumes Validator{cc,h} exist (default=true)
#     'has_action_yaml':     bool        # assumes Action.yaml exists (default=true)
#     'algorithm_needs_ROOT': bool       # whether this algorithm needs ROOT or not (default=false)
#     'validator_needs_ROOT': bool       # whether this validator needs ROOT or not (default=true)
#     'add_algorithm_sources': list[str] # list of additional algorithm source files (default=[])
#     'add_algorithm_headers': list[str] # list of additional algorithm header files (default=[])
#     'add_validator_sources': list[str] # list of additional validator source files (default=[])
#     'add_validator_headers': list[str] # list of additional validator header files (default=[])
#     'test_args': {    dict[str],       # if excluded, tests won't run for this algorithm
#       'banks':          list[str]      # list of banks that are needed to test this algorithm
#       'prerequisites':  list[str]      # list of algorithms that that are required to `Run` before this one
#     },
#   }
#
algo_dict = [
  {
    'name': 'example::ExampleAlgorithm',
    'has_validator': false,
    'has_action_yaml': false,
    'test_args': {'banks': [ 'REC::Particle' ]},
  },
  {
    'name': 'clas12::EventBuilderFilter',
    'has_validator': false,
    'test_args': {'banks': [ 'REC::Particle' ]},
  },
  {
    'name': 'clas12::ZVertexFilter',
    'test_args': {'banks': [ 'REC::Particle' ]},
  },
  {
    'name': 'clas12::FiducialFilter',
    'has_action_yaml': false,
    'test_args': {'banks': [ 'REC::Particle', 'REC::Traj', 'RUN::config' ]},
  },
  {
    'name': 'clas12::SectorFinder',
<<<<<<< HEAD
    'has_validator': false,
    'has_action_yaml': false,
=======
    'has_c_bindings': false,
    'has_validator': true,
>>>>>>> 2e7540c8
    'test_args': {
      'banks': [ 'REC::Particle', 'REC::Calorimeter', 'REC::Track', 'REC::Scintillator' ],
    },
  },
  {
    'name': 'clas12::LorentzTransformer',
    'algorithm_needs_ROOT': true,
    'has_validator': false,
    'test_args': {'banks': [ 'REC::Particle' ]},
  },
  {
    'name': 'clas12::FTEnergyCorrection',
    'has_config': false,
    'has_validator': false,
    'test_args': {'banks': [ 'RECFT::Particle' ]},
  },
  {
    'name': 'clas12::MomentumCorrection',
    'has_config': false,
    'test_args': {
      'banks': [
        'RUN::config',
        'REC::Particle',
        'REC::Calorimeter',
        'REC::Track',
        'REC::Scintillator',
      ],
      'prerequisites': [ 'clas12::SectorFinder' ],
    },
  },
  {
    'name': 'physics::InclusiveKinematics',
    'algorithm_needs_ROOT': true,
    'test_args': {'banks': [ 'REC::Particle' ]},
  },
  {
    'name': 'clas12::PhotonGBTFilter',
    'algorithm_needs_ROOT': true,
    'has_action_yaml': false,
    'test_args': {'banks': [ 'REC::Particle', 'REC::Calorimeter', 'RUN::config' ]},
  },
]

# make lists of objects to build; inclusion depends on whether ROOT is needed or not, and if we have ROOT
algo_sources = [ 'Algorithm.cc', 'AlgorithmFactory.cc', 'AlgorithmSequence.cc' ]
algo_headers = [ 'Algorithm.h', 'AlgorithmBoilerplate.h', 'TypeDefs.h', 'AlgorithmSequence.h' ]
vdor_sources = [ 'Validator.cc' ]
vdor_headers = [ 'Validator.h' ]
algo_configs = []
algo_bind_c_sources = []

foreach algo : algo_dict

  algo_name = algo.get('name')
  algo_dir = algo.get('directory', '/'.join(algo_name.split('::')))
  algo_has_config = algo.get('has_config', true)
  algo_has_validator = algo.get('has_validator', true)
  algo_has_action_yaml = algo.get('has_action_yaml', true)
  algo_needs_ROOT = algo.get('algorithm_needs_ROOT', false)
  vdor_needs_ROOT = algo.get('validator_needs_ROOT', true)

  # algorithms:
  if (algo_needs_ROOT and ROOT_dep.found()) or not algo_needs_ROOT

    # sources and headers
    algo_sources += algo_dir / 'Algorithm.cc'
    algo_headers += algo_dir / 'Algorithm.h'
    foreach src_file : algo.get('add_algorithm_sources', [])
      algo_sources += algo_dir / src_file
    endforeach
    foreach src_file : algo.get('add_algorithm_headers', [])
      algo_headers += algo_dir / src_file
    endforeach

    # config files
    if algo_has_config
      algo_configs += algo_dir / 'Config.yaml'
    endif

    # run chameleon
    if use_chameleon and algo_has_action_yaml
      target_name = '_'.join([ 'chameleon', algo_name.split('::') ])
      tgt = custom_target(
        target_name,
        input: [ algo_dir / 'Action.yaml', chameleon_sources ],
        output: [ target_name + '_bind.cc' ],
        command: [
          chameleon_gen,
          '--input', '@INPUT0@',
          '--output', '@OUTDIR@',
          '--prefix', target_name,
          '--quiet'
        ],
      )
      algo_bind_c_sources += tgt[0]
    else
      warning('Algorithm "' + algo_name + '" has no bindings')
    endif

  else
    warning('Excluding algorithm "' + algo_name + '", which depends on ROOT')
  endif

  # validators:
  if algo_has_validator
    if (vdor_needs_ROOT and ROOT_dep.found()) or not vdor_needs_ROOT
      vdor_sources += algo_dir / 'Validator.cc'
      vdor_headers += algo_dir / 'Validator.h'
      foreach src_file : algo.get('add_validator_sources', [])
        vdor_sources += algo_dir / src_file
      endforeach
      foreach src_file : algo.get('add_validator_headers', [])
        vdor_headers += algo_dir / src_file
      endforeach
    endif
  else
    warning('Algorithm "' + algo_name + '" has no validator')
  endif

endforeach

# build and install algorithms
algo_lib = shared_library(
  'IguanaAlgorithms',
  algo_sources,
  include_directories: [ project_inc ] + ROOT_dep_inc_dirs,
  dependencies: project_deps,
  link_with: services_lib,
  link_args: ROOT_dep_link_args,
  install: true,
  build_rpath: ROOT_dep_rpath,
)
install_headers(algo_headers, subdir: meson.project_name() / 'algorithms', preserve_path: true)
project_libs += algo_lib

# build and install validators
vdor_lib = shared_library(
  'IguanaValidators',
  vdor_sources,
  include_directories: [ project_inc ] + ROOT_dep_inc_dirs,
  dependencies: project_deps,
  link_with: [ services_lib, algo_lib ],
  link_args: ROOT_dep_link_args + ROOT_dep_link_args_for_validators,
  install: true,
  build_rpath: ROOT_dep_rpath,
)
install_headers(vdor_headers, subdir: meson.project_name() / 'algorithms', preserve_path: true)

# install config files
foreach algo_config : algo_configs
  install_data(algo_config, install_dir: project_etc / 'algorithms', preserve_path: true)
endforeach<|MERGE_RESOLUTION|>--- conflicted
+++ resolved
@@ -43,13 +43,8 @@
   },
   {
     'name': 'clas12::SectorFinder',
-<<<<<<< HEAD
-    'has_validator': false,
+    'has_validator': true,
     'has_action_yaml': false,
-=======
-    'has_c_bindings': false,
-    'has_validator': true,
->>>>>>> 2e7540c8
     'test_args': {
       'banks': [ 'REC::Particle', 'REC::Calorimeter', 'REC::Track', 'REC::Scintillator' ],
     },
