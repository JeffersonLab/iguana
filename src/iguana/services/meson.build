--- conflicted
+++ resolved
@@ -1,7 +1,3 @@
-<<<<<<< HEAD
-services_sources = [ 'Logger.cc', 'Object.cc', 'ConfigFileReader.cc', 'YAMLReader.cc', 'ConcurrentParam.cc', 'GlobalParam.cc', 'RCDBReader.cc', 'DataFileReader.cc' ]
-services_headers = [ 'Logger.h', 'Object.h', 'ConfigFileReader.h', 'YAMLReader.h', 'ConcurrentParam.h', 'GlobalParam.h', 'RCDBReader.h', 'DataFileReader.h' ]
-=======
 services_sources = [
   'Logger.cc',
   'Object.cc',
@@ -11,6 +7,7 @@
   'GlobalParam.cc',
   'RCDBReader.cc',
   'Tools.cc',
+  'DataFileReader.cc',
 ]
 services_headers = [
   'Logger.h',
@@ -21,8 +18,8 @@
   'GlobalParam.h',
   'RCDBReader.h',
   'Tools.h',
+  'DataFileReader.h',
 ]
->>>>>>> e2dfa881
 
 if rcdb_dep.found()
   add_project_arguments('-DUSE_RCDB', language: ['cpp'])
