--- conflicted
+++ resolved
@@ -20,12 +20,8 @@
   },
   'iguana-example-fortran': {
     'sources':     [ 'iguana-example-fortran.f' ],
-<<<<<<< HEAD
-    'build_this':  get_option('bind_fortran'),
+    'build_this':  get_option('bind_fortran') and ROOT_dep.found(), # depends on physics::InclusiveKinematics, which depends on ROOT
     'link_with':   get_option('bind_fortran') ? [ algo_lib, algo_fortran_lib ] : [],
-=======
-    'build_this':  get_option('bind_fortran') and ROOT_dep.found(), # depends on physics::InclusiveKinematics, which depends on ROOT
->>>>>>> 6dbb32b5
   },
 }
 
