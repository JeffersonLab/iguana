# Iguana User's Guide
<img src="./logo.png" width=25%/>

This documentation shows how to use the Iguana algorithms. For more documentation, see the [**Documentation Front Page**](https://github.com/JeffersonLab/iguana/blob/main/README.md)

| Quick Links ||
| --- | --- |
| @spacer [List of Algorithms](#algo) @spacer | @spacer [Examples of Code](#mainpageExample) @spacer |
| @spacer [List of Action Functions](#action) @spacer | @spacer [Configuring Algorithms](#mainpageConfiguring) @spacer |

<br><hr>

<br>
@anchor mainpageExample
## Example Analysis Code Using Iguana

To see Iguana algorithms used in the context of analysis code, with **various languages** and **use cases**, see:

| @spacer Examples @spacer ||
| --- | --- |
| @spacer [C++ Examples](#examples_cpp) @spacer         | For users of `ROOT`, `clas12root`, _etc_.                   |
| ^                                                     | Includes guidance on how to build Iguana with your C++ code |
| @spacer [Python examples](#examples_python) @spacer   | For users of Python tools, such as `PyROOT`                 |
| @spacer [Fortran examples](#examples_fortran) @spacer | See also the [Fortran usage guide](#fortran_usage_guide)    |

In summary, the general way to use an Iguana algorithm is as follows; see examples and documentation below for more details.

1. Decide [which algorithms](#algo) you want to use
    - Tip: you may use `iguana::AlgorithmSequence` to help run a _sequence_ of algorithms
2. Check each algorithm configuration, and [adjust it if you prefer](#mainpageConfiguring)
3. Start each algorithm, which "locks in" its configuration:
<<<<<<< HEAD
    - call iguana::Algorithm::Start(hipo::banklist&) if you use [**the HIPO API**](https://github.com/gavalian/hipo) and [Common Functions](#secCommon)
    - call iguana::Algorithm::Start() otherwise, _i.e._, if you use [Action Functions](#secAction)
=======
    - call `Start(banklist)` if you use [**the HIPO API**](https://github.com/gavalian/hipo) and [Common Functions](#mainpageCommon)
    - call `Start()` otherwise, _i.e._, if you use [Action Functions](#mainpageAction)
>>>>>>> a3d5981a
4. In the event loop, run the algorithm:
    - call iguana::Algorithm::Run(hipo::banklist&) const if you use Common Functions
    - call the Action Function(s) otherwise
5. Proceed with your analysis
    - if you called iguana::Algorithm::Run(hipo::banklist&) const, the banks will be filtered, transformed, and/or created
    - if you called action functions, you will need to handle their output yourself
<<<<<<< HEAD
    - in either case, see [guidance on how to run algorithms](#secRunning) for more details
6. After your event loop, stop each algorithm by calling iguana::Algorithm::Stop()
=======
    - in either case, see [guidance on how to run algorithms](#mainpageRunning) for more details
6. After your event loop, stop each algorithm by calling `Stop()`
>>>>>>> a3d5981a

Please let the maintainers know if your use case is not covered in any examples or if you need any help.

<br><hr>

<br>
@anchor mainpageAlgorithms
## Algorithms

An Iguana algorithm is a function that maps input HIPO bank data to output data. There are a few different types of algorithms, based on how they act on HIPO data:

| Type | Description | Example |
| --- | --- | --- |
| **Filter** | Filters rows of a bank based on a Boolean condition | `iguana::clas12::FiducialFilter`: filter particles with fiducial cuts |
| **Transformer** | Transform (mutate) elements of a bank | `iguana::clas12::MomentumCorrection`: correct particle momenta |
| **Creator** | Create a new bank | `iguana::physics::InclusiveKinematics`: calculate inclusive kinematics @latex{x}, @latex{Q^2}, _etc_. |

The available algorithms are:

- [Algorithms organized by Namespace](#algo_namespaces)
- [Full List of Algorithms](#algo)

@anchor mainpageCreatedBanks
### New Banks from Iguana Creator Algorithms

The definitions of the new banks that are created by **Creator** algorithms are found in:
- @link src/iguana/bankdefs/iguana.json **Iguana Bank Definitions:** `iguana.json` @endlink

This JSON file follows a similar format as the bank definitions in `coatjava`, where we have:

| Key | Description |
| --- | --- |
| name | the name of the new bank |
| algorithm | the algorithm that creates this bank |
| group | unique ID numbers for this bank |
| item | ^ |
| entries | the list of variables in this bank |

Often the bank name matches the algorithm name, but not always; see the JSON keys \"name\" and \"algorithm\" to be sure.

For each variable in "entries", we have:

| Key | Description |
| --- | --- |
| name | the variable name |
| type | the variable type (see below) |
| info | the description of this variable |

The variable types and their corresponding accessor methods from `hipo::bank` are:

| Type Specification | `hipo::bank` accessor |
| --- | --- |
| B | `getByte` |
| S | `getShort` |
| I | `getInt` |
| L | `getLong` |
| F | `getFloat` |
| D | `getDouble` |


<br><hr>

<br>
@anchor mainpageRunning
## How to Run Algorithms

Algorithms may be run using either:

- [Common Functions](#mainpageCommon): for users of the [**the HIPO API**](https://github.com/gavalian/hipo), which is likely the case if you are using C++, _e.g._, via `clas12root`
- [Action Functions](#mainpageAction): for all other users

The next sections describe each of these.

@important It is highly recommended to read an algorithm's documentation carefully before using it.

<br>
@anchor mainpageCommon
### Common Functions

All algorithms have the following **Common Functions**, which may be used in analysis code that uses [**the HIPO API**](https://github.com/gavalian/hipo). These functions act on `hipo::bank` objects, and are designed to be called at certain points in an analysis of HIPO data:

| Common Functions ||
| --- | --- |
| iguana::Algorithm::Start(hipo::banklist&) | To be called before event processing |
| iguana::Algorithm::Run(hipo::banklist&) const | To be called for every event |
| iguana::Algorithm::Stop() | To be called after event processing |

The algorithms are implemented in C++ classes which inherit from the base class `iguana::Algorithm`; these three class methods are overridden in each algorithm.

The iguana::Algorithm::Run(hipo::banklist&) const function should be called on every event; the general consequence, that is, how the user should handle the algorithm's results, depends on the
algorithm type:

<table>
<tr> <th>Type</th> <th>How to handle the results</th> </tr>
<tr> <td>**Filter**</td> <td>
The involved banks will be filtered.
To iterate over _filtered_ bank rows, use the function `hipo::bank::getRowList`,
rather than iterating from `0` up to `hipo::bank::getRows()`; for example, given a
bank object named `particle_bank`:
```cpp
for(auto const& row : particle_bank.getRowList()) {
    // loops over only the rows which pass the filter
}
```
```cpp
for(int row = 0; row < particle_bank.getRows(); row++) {
    // loops over ALL rows, regardless of whether they pass the filter
}
```
</td> </tr>
<tr> <td>**Transformer**</td> <td>
The transformed `hipo::bank` will simply have
the relevant bank elements changed. For example, momentum correction algorithms
typically change the particle momentum components.
</td> </tr>
<tr> <td>**Creator**</td> <td>
Creator-type algorithms will simply create a new `hipo::bank` object, appending
it to the end of the input `hipo::banklist`. An initial version is created upon calling
<<<<<<< HEAD
iguana::Algorithm::Start(hipo::banklist&), so that you may begin to reference it; it is helpful to
use `hipo::getBanklistIndex` (see [the examples for details](#secExample)).
=======
`iguana::Algorithm::Start`, so that you may begin to reference it; it is helpful to
use `hipo::getBanklistIndex` (see [the examples for details](#mainpageExample)).
>>>>>>> a3d5981a
</td> </tr>
</table>

Internally, iguana::Algorithm::Run(hipo::banklist&) const calls Action Functions, which are described in the next section.

<br>
@anchor mainpageAction
### Action Functions

The action functions do the _real_ work of the algorithm, and are meant to be
easily callable from _any_ analysis, even if HIPO banks are not directly used.
These functions are unique to each algorithm, so view the algorithm
documentation for details, or browse the full list:

- [List of all Action Functions](#action)

@note To start an algorithm in order to use action functions, you may `Start` it without a bank list, that is, call
iguana::Algorithm::Start() instead of iguana::Algorithm::Start(hipo::banklist&). Stopping the algorithm is the same
regardless of whether you use action functions or not: call iguana::Algorithm::Stop().

Action function parameters are supposed to be _simple_: numbers or lists of numbers, preferably obtainable _directly_
from HIPO bank rows. The return type of an action function depends on the algorithm type:

| Algorithm Type | Action Function Output |
| --- | --- |
| **Filter** | Returns `bool` whether or not the filter passes |
| **Transformer** | Returns the transformed parameters |
| **Creator** | Returns a simple `struct` of parameters (corresponding to a created bank row) |

Some algorithms have action functions which require a number from _all_ of the rows of a bank; this distinction
motivates further classification of action functions:

| Action Function Type | Description |
| --- | --- |
| **Scalar** | All inputs and outputs are scalar quantities (single values). This type of function may be used on a single bank row. |
| **Vector** | All inputs and outputs are vector quantities (lists of values). This type of action function needs values from all of the bank rows. |
| **Mixed** | Inputs and outputs are scalar or vector quantities. |

To maximize compatibility with user analysis code, these functions are overloaded:
- for every scalar function, there should be a vector function which calls the scalar function iteratively
- not every vector function can have a corresponding scalar function, since some action functions need data from more than one bank row

Finally, it is important to note _when_ to call action functions in the analysis code. For example, some action functions should be
called _once_ every event, while others should be called for every particle of the `REC::Particle` bank. Some algorithms
have _both_ of these types of functions, for example:
- `iguana::clas12::ZVertexFilter::PrepareEvent`, which must be called first, at the beginning of an event's analysis
- `iguana::clas12::ZVertexFilter::Filter`, which must be called on every particle, using the _output_ of `PrepareEvent` in one of its input parameters

It is highly recommended to read an algorithm's documentation carefully before using it, _especially_ if you use action functions.

@important
While algorithm developers are encouraged _not_ to make breaking changes to their algorithms' action functions, in some cases certain changes cannot be prevented. Thus if you use an algorithm's action functions, keep up-to-date on any changes of the algorithm. We will try to announce all breaking changes in the Iguana release notes.

<br><hr>

<br>
@anchor mainpageConfiguring
## How to Configure Algorithms

Many algorithms are configurable. An algorithm's configuration parameters and their default values are found in the algorithm's documentation.

Iguana provides a few ways to configure algorithms; in general, you may either:
- use YAML for configuration that gets applied at runtime, _i.e._, no need to recompile
- use `iguana::Algorithm::SetOption` to configure an algorithm more directly, which may require recompilation, depending on how you use Iguana algorithms

The default configuration YAML files are installed in the `etc/` subdirectory of the Iguana installation. If you have set the Iguana environment variables using, _e.g._ `source this_iguana.sh`, or if you are using the version of Iguana installed on `ifarm`, you will have the environment variable `$IGUANA_CONFIG_PATH` set to include this `etc/` directory.

There are a few ways to configure the algorithms with YAML; see the sections below for the options

@important
While algorithm developers are encouraged _not_ to make breaking changes to their algorithms or configuration, in some cases certain changes cannot be prevented. Thus if you have your own algorithm configurations, keep up-to-date on any changes of the algorithm. We will try to announce all breaking changes in the Iguana release notes.

### Option 1: Write your own YAML file

Start your own YAML file by first copying the default YAML configurations from each algorithm that you want to use. See [algorithm documentation](#algo) or the `Config.yaml` files installed in `$IGUANA_CONFIG_PATH` for the algorithms' default YAML configurations.
- Be mindful of indentation in your YAML file
  - The top level (no indentation) contains the algorithm names
  - Under each algorithm name is its configuration (one indentation level)
  - Further indentation levels or lists of configurations may be used within; see each algorithm's documentation for more information
- Note that _excluding_ a configuration option in your YAML file means that the default value will be used.

For example, suppose you want to use algorithms which have the following YAML configurations:
```yaml
### default configuration file 1
physics::AlgorithmA
  cuts: [-1, 1]
```
```yaml
### default configuration file 2
physics::AlgorithmB
  valueA: 3
  valueB: 0.14
  reptiles:
    reptileA: gecko
    reptileB: tuatara
```
Custom YAML file, with some changes such as widening `AlgorithmA`'s `cuts`:
```yaml
### custom YAML file
physics::AlgorithmA
  cuts: [-2, 2]

physics::AlgorithmB
  valueA: 5
  valueB: 0.14
  reptiles:
    reptileA: alligator
    reptileB: caiman
```

Once you have a YAML file, you just need to tell each algorithm to use it:
- use `iguana::Algorithm::SetConfigFile` on each algorithm
- if you use `iguana::AlgorithmSequence`, use `iguana::AlgorithmSequence::SetConfigFileForEachAlgorithm` to use this file for each algorithm in the algorithm sequence

### Option 2: Copy the default directory, and modify

First, copy the default configuration directory to your work area, or to your analysis source code; we'll call the copied directory `my_iguana_config`, as an example. If `$IGUANA_CONFIG_PATH` is the default configuration directory (_i.e._ you have not set or modified this variable yourself), you may run:
```bash
cp -rv $IGUANA_CONFIG_PATH my_iguana_config
```

You may then freely modify any configuration file within `my_iguana_config/`.

To use this directory in your algorithms, you may do any one of the following:

1. Since `$IGUANA_CONFIG_PATH` allows multiple paths, delimited by colons (`:`), prepend `my_iguana_config/` to `$IGUANA_CONFIG_PATH`; the safest way is to use an absolute path:
```bash
export IGUANA_CONFIG_PATH=`pwd`/my_iguana_config:$IGUANA_CONFIG_PATH   # bash or zsh
setenv IGUANA_CONFIG_PATH `pwd`/my_iguana_config:$IGUANA_CONFIG_PATH   # tcsh or csh
```
The algorithms will then search `my_iguana_config` for the configuration before searching the default paths. You may add multiple paths, if needed.
Paths which appear first in `$IGUANA_CONFIG_PATH` will be prioritized when the algorithm searches for configuration parameters; this behavior is similar to that of `$PATH` or `$LD_LIBRARY_PATH`.

2. Use `iguana::Algorithm::SetConfigDirectory` instead of prepending `$IGUANA_CONFIG_PATH` (and if you use an algorithm sequence, use `iguana::AlgorithmSequence::SetConfigDirectoryForEachAlgorithm`)<|MERGE_RESOLUTION|>--- conflicted
+++ resolved
@@ -29,26 +29,16 @@
     - Tip: you may use `iguana::AlgorithmSequence` to help run a _sequence_ of algorithms
 2. Check each algorithm configuration, and [adjust it if you prefer](#mainpageConfiguring)
 3. Start each algorithm, which "locks in" its configuration:
-<<<<<<< HEAD
-    - call iguana::Algorithm::Start(hipo::banklist&) if you use [**the HIPO API**](https://github.com/gavalian/hipo) and [Common Functions](#secCommon)
-    - call iguana::Algorithm::Start() otherwise, _i.e._, if you use [Action Functions](#secAction)
-=======
-    - call `Start(banklist)` if you use [**the HIPO API**](https://github.com/gavalian/hipo) and [Common Functions](#mainpageCommon)
-    - call `Start()` otherwise, _i.e._, if you use [Action Functions](#mainpageAction)
->>>>>>> a3d5981a
+    - call iguana::Algorithm::Start(hipo::banklist&) if you use [**the HIPO API**](https://github.com/gavalian/hipo) and [Common Functions](#mainpageCommon)
+    - call iguana::Algorithm::Start() otherwise, _i.e._, if you use [Action Functions](#mainpageAction)
 4. In the event loop, run the algorithm:
     - call iguana::Algorithm::Run(hipo::banklist&) const if you use Common Functions
     - call the Action Function(s) otherwise
 5. Proceed with your analysis
     - if you called iguana::Algorithm::Run(hipo::banklist&) const, the banks will be filtered, transformed, and/or created
     - if you called action functions, you will need to handle their output yourself
-<<<<<<< HEAD
-    - in either case, see [guidance on how to run algorithms](#secRunning) for more details
+    - in either case, see [guidance on how to run algorithms](#mainpageRunning) for more details
 6. After your event loop, stop each algorithm by calling iguana::Algorithm::Stop()
-=======
-    - in either case, see [guidance on how to run algorithms](#mainpageRunning) for more details
-6. After your event loop, stop each algorithm by calling `Stop()`
->>>>>>> a3d5981a
 
 Please let the maintainers know if your use case is not covered in any examples or if you need any help.
 
@@ -167,13 +157,8 @@
 <tr> <td>**Creator**</td> <td>
 Creator-type algorithms will simply create a new `hipo::bank` object, appending
 it to the end of the input `hipo::banklist`. An initial version is created upon calling
-<<<<<<< HEAD
 iguana::Algorithm::Start(hipo::banklist&), so that you may begin to reference it; it is helpful to
-use `hipo::getBanklistIndex` (see [the examples for details](#secExample)).
-=======
-`iguana::Algorithm::Start`, so that you may begin to reference it; it is helpful to
 use `hipo::getBanklistIndex` (see [the examples for details](#mainpageExample)).
->>>>>>> a3d5981a
 </td> </tr>
 </table>
 
