--- conflicted
+++ resolved
@@ -36,20 +36,14 @@
     not_used 'tag'
     ;;
   root|ROOT)
-<<<<<<< HEAD
-    result_ver='6.28'
-    [ "$cmd" = "ALA" ] && echo "ERROR: command '$cmd' is not used for '$dep'" >&2 && exit 1
-    result_src='https://root.cern/download/root_v6.28.12.source.tar.gz'
-=======
-    result_meson='>=6.28.12'
+    result_ver='6.28.12'
     result_tag='v6-28-12'
     not_used 'ALA'
->>>>>>> 818f55b8
     ;;
   ruby)
     result_ver='2.7.2'
-    [ "$cmd" = "ALA" ] && echo "ERROR: command '$cmd' is not used for '$dep'" >&2 && exit 1
-    [ "$cmd" = "src" ] && echo "ERROR: command '$cmd' is not used for '$dep'" >&2 && exit 1
+    not_used 'ALA'
+    not_used 'tag'
     ;;
   *)
     echo "ERROR: dependency '$dep' is unknown" >&2
@@ -60,15 +54,9 @@
 #############################################
 
 case $cmd in
-<<<<<<< HEAD
   ver) echo $result_ver ;;
   ALA) echo $result_ala ;;
-  src) echo $result_src ;;
-=======
-  meson) echo $result_meson ;;
-  ALA)   echo $result_ala   ;;
-  tag)   echo $result_tag   ;;
->>>>>>> 818f55b8
+  tag) echo $result_tag ;;
   *)
     echo "ERROR: command '$cmd' is unknown" >&2
     exit 1
